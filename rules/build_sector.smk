--- conflicted
+++ resolved
@@ -742,14 +742,9 @@
         **build_biomass_transport_costs_output,
         **gas_infrastructure,
         **build_sequestration_potentials_output,
-<<<<<<< HEAD
-        overrides="data/override_component_attrs",
         network=RESOURCES + "networks/elec{weather_year}_s{simpl}_{clusters}_ec_l{ll}_{opts}.nc",
-=======
-        network=RESOURCES + "networks/elec_s{simpl}_{clusters}_ec_l{ll}_{opts}.nc",
         energy_totals_name=RESOURCES + "energy_totals.csv",
         eurostat=input_eurostat,
->>>>>>> 799f4f37
         pop_weighted_energy_totals=RESOURCES
         + "pop_weighted_energy_totals{weather_year}_s{simpl}_{clusters}.csv",
         pop_weighted_heat_totals=RESOURCES
