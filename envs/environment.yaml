# SPDX-FileCopyrightText: : 2017-2022 The PyPSA-Eur Authors
#
# SPDX-License-Identifier: MIT

name: pypsa-eur
channels:
- conda-forge
- bioconda
dependencies:
- python>=3.8
- pip

- pypsa>=0.20
- atlite>=0.2.9
- dask

  # Dependencies of the workflow itself
- xlrd
- openpyxl
- pycountry
- seaborn
- snakemake-minimal
- memory_profiler
- yaml
- pytables
- lxml
- powerplantmatching>=0.5.4
- numpy
- pandas
- geopandas>=0.11.0
- xarray
- netcdf4
- networkx
- scipy
- shapely<2.0   # need to address deprecations
- progressbar2
- pyomo
- matplotlib
- proj
- fiona <= 1.18.20    # Till issue https://github.com/Toblerity/Fiona/issues/1085 is not solved
- country_converter

  # Keep in conda environment when calling ipython
- ipython

  # GIS dependencies:
<<<<<<< HEAD
  - cartopy
  - descartes
  - fiona # explicit for Windows
  - rasterio<=1.2.9  # 1.2.10 creates error https://github.com/PyPSA/atlite/issues/238
=======
- cartopy
- descartes
- rasterio!=1.2.10
>>>>>>> 6a31548d

  # PyPSA-Eur-Sec Dependencies
- geopy
- tqdm
- pytz
- tabula-py
- pyxlsb

- pip:
  - vresutils>=0.3.1
  - tsam>=1.1.0<|MERGE_RESOLUTION|>--- conflicted
+++ resolved
@@ -44,16 +44,9 @@
 - ipython
 
   # GIS dependencies:
-<<<<<<< HEAD
-  - cartopy
-  - descartes
-  - fiona # explicit for Windows
-  - rasterio<=1.2.9  # 1.2.10 creates error https://github.com/PyPSA/atlite/issues/238
-=======
 - cartopy
 - descartes
 - rasterio!=1.2.10
->>>>>>> 6a31548d
 
   # PyPSA-Eur-Sec Dependencies
 - geopy
