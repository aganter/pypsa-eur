--- conflicted
+++ resolved
@@ -20,27 +20,17 @@
 if __name__ == "__main__":
     if "snakemake" not in globals():
         from _helpers import mock_snakemake
-
-        snakemake = mock_snakemake("build_population_layouts")
-
-<<<<<<< HEAD
-    logging.basicConfig(level=snakemake.config["logging"]["level"])
-
-    cutout = atlite.Cutout(snakemake.input.cutout)
-=======
-if __name__ == '__main__':
-    if 'snakemake' not in globals():
-        from helper import mock_snakemake
         snakemake = mock_snakemake(
             'build_population_layouts',
-            weather_year='',
+            weather_year="",
         )
+
+    logging.basicConfig(level=snakemake.config["logging"]["level"])
 
     cutout_name = snakemake.input.cutout
     year = snakemake.wildcards.weather_year
     if year: cutout_name = cutout_name.format(weather_year=year)
     cutout = atlite.Cutout(cutout_name)
->>>>>>> 7a7c7f03
 
     grid_cells = cutout.grid.geometry
 
