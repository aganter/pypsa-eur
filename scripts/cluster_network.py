# SPDX-FileCopyrightText: : 2017-2022 The PyPSA-Eur Authors
#
# SPDX-License-Identifier: MIT

# coding: utf-8
"""
Creates networks clustered to ``{cluster}`` number of zones with aggregated buses, generators and transmission corridors.

Relevant Settings
-----------------

.. code:: yaml

    clustering:
      cluster_network:
      aggregation_strategies:

    focus_weights:

    solving:
        solver:
            name:

    lines:
        length_factor:

.. seealso::
    Documentation of the configuration file ``config.yaml`` at
    :ref:`toplevel_cf`, :ref:`renewable_cf`, :ref:`solving_cf`, :ref:`lines_cf`

Inputs
------

- ``resources/regions_onshore_elec_s{simpl}.geojson``: confer :ref:`simplify`
- ``resources/regions_offshore_elec_s{simpl}.geojson``: confer :ref:`simplify`
- ``resources/busmap_elec_s{simpl}.csv``: confer :ref:`simplify`
- ``networks/elec_s{simpl}.nc``: confer :ref:`simplify`
- ``data/custom_busmap_elec_s{simpl}_{clusters}.csv``: optional input

Outputs
-------

- ``resources/regions_onshore_elec_s{simpl}_{clusters}.geojson``:

    .. image:: ../img/regions_onshore_elec_s_X.png
        :scale: 33 %

- ``resources/regions_offshore_elec_s{simpl}_{clusters}.geojson``:

    .. image:: ../img/regions_offshore_elec_s_X.png
        :scale: 33 %

- ``resources/busmap_elec_s{simpl}_{clusters}.csv``: Mapping of buses from ``networks/elec_s{simpl}.nc`` to ``networks/elec_s{simpl}_{clusters}.nc``;
- ``resources/linemap_elec_s{simpl}_{clusters}.csv``: Mapping of lines from ``networks/elec_s{simpl}.nc`` to ``networks/elec_s{simpl}_{clusters}.nc``;
- ``networks/elec_s{simpl}_{clusters}.nc``:

    .. image:: ../img/elec_s_X.png
        :scale: 40  %

Description
-----------

.. note::

    **Why is clustering used both in** ``simplify_network`` **and** ``cluster_network`` **?**

        Consider for example a network ``networks/elec_s100_50.nc`` in which
        ``simplify_network`` clusters the network to 100 buses and in a second
        step ``cluster_network``` reduces it down to 50 buses.

        In preliminary tests, it turns out, that the principal effect of
        changing spatial resolution is actually only partially due to the
        transmission network. It is more important to differentiate between
        wind generators with higher capacity factors from those with lower
        capacity factors, i.e. to have a higher spatial resolution in the
        renewable generation than in the number of buses.

        The two-step clustering allows to study this effect by looking at
        networks like ``networks/elec_s100_50m.nc``. Note the additional
        ``m`` in the ``{cluster}`` wildcard. So in the example network
        there are still up to 100 different wind generators.

        In combination these two features allow you to study the spatial
        resolution of the transmission network separately from the
        spatial resolution of renewable generators.

    **Is it possible to run the model without the** ``simplify_network`` **rule?**

        No, the network clustering methods in the PyPSA module
        `pypsa.networkclustering <https://github.com/PyPSA/PyPSA/blob/master/pypsa/networkclustering.py>`_
        do not work reliably with multiple voltage levels and transformers.

.. tip::
    The rule :mod:`cluster_all_networks` runs
    for all ``scenario`` s in the configuration file
    the rule :mod:`cluster_network`.

Exemplary unsolved network clustered to 512 nodes:

.. image:: ../img/elec_s_512.png
    :scale: 40  %
    :align: center

Exemplary unsolved network clustered to 256 nodes:

.. image:: ../img/elec_s_256.png
    :scale: 40  %
    :align: center

Exemplary unsolved network clustered to 128 nodes:

.. image:: ../img/elec_s_128.png
    :scale: 40  %
    :align: center

Exemplary unsolved network clustered to 37 nodes:

.. image:: ../img/elec_s_37.png
    :scale: 40  %
    :align: center

"""

import logging
from _helpers import configure_logging, update_p_nom_max, get_aggregation_strategies

import pypsa

import pandas as pd
import numpy as np
import geopandas as gpd
import pyomo.environ as po
import matplotlib.pyplot as plt
import seaborn as sns

from functools import reduce

<<<<<<< HEAD
from pypsa.networkclustering import (busmap_by_kmeans, busmap_by_spectral_clustering,
                                     busmap_by_hac, busmap_by_greedy_modularity,
                                     _make_consense, get_clustering_from_busmap)
=======
from pypsa.networkclustering import (busmap_by_kmeans, busmap_by_hac, get_clustering_from_busmap)
>>>>>>> cdd063d3

import warnings
warnings.filterwarnings(action='ignore', category=UserWarning)

from add_electricity import load_costs

idx = pd.IndexSlice

logger = logging.getLogger(__name__)


def normed(x): return (x/x.sum()).fillna(0.)


def weighting_for_country(n, x):
    conv_carriers = {'OCGT','CCGT','PHS', 'hydro'}
    gen = (n
           .generators.loc[n.generators.carrier.isin(conv_carriers)]
           .groupby('bus').p_nom.sum()
           .reindex(n.buses.index, fill_value=0.) +
           n
           .storage_units.loc[n.storage_units.carrier.isin(conv_carriers)]
           .groupby('bus').p_nom.sum()
           .reindex(n.buses.index, fill_value=0.))
    load = n.loads_t.p_set.mean().groupby(n.loads.bus).sum()

    b_i = x.index
    g = normed(gen.reindex(b_i, fill_value=0))
    l = normed(load.reindex(b_i, fill_value=0))

    w = g + l
    return (w * (100. / w.max())).clip(lower=1.).astype(int)


def get_feature_for_hac(n, buses_i=None, feature=None):

    if buses_i is None:
        buses_i = n.buses.index

    if feature is None:
        feature = "solar+onwind-time"

    carriers = feature.split('-')[0].split('+')
    if "offwind" in carriers:
        carriers.remove("offwind")
        carriers = np.append(carriers, network.generators.carrier.filter(like='offwind').unique())

    if feature.split('-')[1] == 'cap':
        feature_data = pd.DataFrame(index=buses_i, columns=carriers)
        for carrier in carriers:
            gen_i = n.generators.query("carrier == @carrier").index
            attach = n.generators_t.p_max_pu[gen_i].mean().rename(index = n.generators.loc[gen_i].bus)
            feature_data[carrier] = attach

    if feature.split('-')[1] == 'time':
        feature_data = pd.DataFrame(columns=buses_i)
        for carrier in carriers:
            gen_i = n.generators.query("carrier == @carrier").index
            attach = n.generators_t.p_max_pu[gen_i].rename(columns = n.generators.loc[gen_i].bus)
            feature_data = pd.concat([feature_data, attach], axis=0)[buses_i]

        feature_data = feature_data.T
        # timestamp raises error in sklearn >= v1.2:
        feature_data.columns = feature_data.columns.astype(str)

    feature_data = feature_data.fillna(0)

    return feature_data


def distribute_clusters(n, n_clusters, focus_weights=None, solver_name="cbc"):
    """Determine the number of clusters per country"""

    L = (n.loads_t.p_set.mean()
         .groupby(n.loads.bus).sum()
         .groupby([n.buses.country, n.buses.sub_network]).sum()
         .pipe(normed))

    N = n.buses.groupby(['country', 'sub_network']).size()

    assert n_clusters >= len(N) and n_clusters <= N.sum(), \
        f"Number of clusters must be {len(N)} <= n_clusters <= {N.sum()} for this selection of countries."

    if focus_weights is not None:

        total_focus = sum(list(focus_weights.values()))

        assert total_focus <= 1.0, "The sum of focus weights must be less than or equal to 1."

        for country, weight in focus_weights.items():
            L[country] = weight / len(L[country])

        remainder = [c not in focus_weights.keys() for c in L.index.get_level_values('country')]
        L[remainder] = L.loc[remainder].pipe(normed) * (1 - total_focus)

        logger.warning('Using custom focus weights for determining number of clusters.')

    assert np.isclose(L.sum(), 1.0, rtol=1e-3), f"Country weights L must sum up to 1.0 when distributing clusters. Is {L.sum()}."

    m = po.ConcreteModel()
    def n_bounds(model, *n_id):
        return (1, N[n_id])
    m.n = po.Var(list(L.index), bounds=n_bounds, domain=po.Integers)
    m.tot = po.Constraint(expr=(po.summation(m.n) == n_clusters))
    m.objective = po.Objective(expr=sum((m.n[i] - L.loc[i]*n_clusters)**2 for i in L.index),
                               sense=po.minimize)

    opt = po.SolverFactory(solver_name)
    if not opt.has_capability('quadratic_objective'):
        logger.warning(f'The configured solver `{solver_name}` does not support quadratic objectives. Falling back to `ipopt`.')
        opt = po.SolverFactory('ipopt')

    results = opt.solve(m)
    assert results['Solver'][0]['Status'] == 'ok', f"Solver returned non-optimally: {results}"

    return pd.Series(m.n.get_values(), index=L.index).round().astype(int)


def busmap_for_n_clusters(n, n_clusters, solver_name, focus_weights=None, algorithm="kmeans", feature=None, **algorithm_kwds):
    if algorithm == "kmeans":
        algorithm_kwds.setdefault('n_init', 1000)
        algorithm_kwds.setdefault('max_iter', 30000)
        algorithm_kwds.setdefault('tol', 1e-6)
        algorithm_kwds.setdefault('random_state', 0)

    def fix_country_assignment_for_hac(n):
        from scipy.sparse import csgraph

        # overwrite country of nodes that are disconnected from their country-topology
        for country in n.buses.country.unique():
            m = n[n.buses.country ==country].copy()

            _, labels = csgraph.connected_components(m.adjacency_matrix(), directed=False)

            component = pd.Series(labels, index=m.buses.index)
            component_sizes = component.value_counts()

            if len(component_sizes)>1:
                disconnected_bus = component[component==component_sizes.index[-1]].index[0]

                neighbor_bus = (
                    n.lines.query("bus0 == @disconnected_bus or bus1 == @disconnected_bus")
                    .iloc[0][['bus0', 'bus1']]
                )
                new_country = list(set(n.buses.loc[neighbor_bus].country)-set([country]))[0]

                logger.info(
                    f"overwriting country `{country}` of bus `{disconnected_bus}` "
                    f"to new country `{new_country}`, because it is disconnected "
                    "from its inital inter-country transmission grid."
                )
                n.buses.at[disconnected_bus, "country"] = new_country
        return n

    if algorithm == "hac":
        feature = get_feature_for_hac(n, buses_i=n.buses.index, feature=feature)
        n = fix_country_assignment_for_hac(n)

    if (algorithm != "hac") and (feature is not None):
        logger.warning(f"Keyword argument feature is only valid for algorithm `hac`. "
                       f"Given feature `{feature}` will be ignored.")

    n.determine_network_topology()

    n_clusters = distribute_clusters(n, n_clusters, focus_weights=focus_weights, solver_name=solver_name)

    def busmap_for_country(x):
        prefix = x.name[0] + x.name[1] + ' '
        logger.debug(f"Determining busmap for country {prefix[:-1]}")
        if len(x) == 1:
            return pd.Series(prefix + '0', index=x.index)
        weight = weighting_for_country(n, x)

        if algorithm == "kmeans":
            return prefix + busmap_by_kmeans(n, weight, n_clusters[x.name], buses_i=x.index, **algorithm_kwds)
        elif algorithm == "hac":
            return prefix + busmap_by_hac(n, n_clusters[x.name], buses_i=x.index, feature=feature.loc[x.index])
        elif algorithm == "modularity":
            return prefix + busmap_by_greedy_modularity(n, n_clusters[x.name], buses_i=x.index)
        else:
            raise ValueError(f"`algorithm` must be one of 'kmeans' or 'hac'. Is {algorithm}.")

    return (n.buses.groupby(['country', 'sub_network'], group_keys=False)
            .apply(busmap_for_country).squeeze().rename('busmap'))


def clustering_for_n_clusters(n, n_clusters, custom_busmap=False, aggregate_carriers=None,
                              line_length_factor=1.25, aggregation_strategies=dict(), solver_name="cbc",
                              algorithm="hac", feature=None, extended_link_costs=0, focus_weights=None):

    bus_strategies, generator_strategies = get_aggregation_strategies(aggregation_strategies)

    if not isinstance(custom_busmap, pd.Series):
        busmap = busmap_for_n_clusters(n, n_clusters, solver_name, focus_weights, algorithm, feature)
    else:
        busmap = custom_busmap

    clustering = get_clustering_from_busmap(
        n, busmap,
        bus_strategies=bus_strategies,
        aggregate_generators_weighted=True,
        aggregate_generators_carriers=aggregate_carriers,
        aggregate_one_ports=["Load", "StorageUnit"],
        line_length_factor=line_length_factor,
        generator_strategies=generator_strategies,
        scale_link_capital_costs=False)

    if not n.links.empty:
        nc = clustering.network
        nc.links['underwater_fraction'] = (n.links.eval('underwater_fraction * length')
                                        .div(nc.links.length).dropna())
        nc.links['capital_cost'] = (nc.links['capital_cost']
                                    .add((nc.links.length - n.links.length)
                                        .clip(lower=0).mul(extended_link_costs),
                                        fill_value=0))

    return clustering


def cluster_regions(busmaps, input=None, output=None):

    busmap = reduce(lambda x, y: x.map(y), busmaps[1:], busmaps[0])

    for which in ('regions_onshore', 'regions_offshore'):
        regions = gpd.read_file(getattr(input, which))
        regions = regions.reindex(columns=["name", "geometry"]).set_index('name')
        regions_c = regions.dissolve(busmap)
        regions_c.index.name = 'name'
        regions_c = regions_c.reset_index()
        regions_c.to_file(getattr(output, which))


def plot_busmap_for_n_clusters(n, n_clusters, fn=None):
    busmap = busmap_for_n_clusters(n, n_clusters)
    cs = busmap.unique()
    cr = sns.color_palette("hls", len(cs))
    n.plot(bus_colors=busmap.map(dict(zip(cs, cr))))
    if fn is not None:
        plt.savefig(fn, bbox_inches='tight')
    del cs, cr


if __name__ == "__main__":
    if 'snakemake' not in globals():
        from _helpers import mock_snakemake
        snakemake = mock_snakemake('cluster_network', network='elec', simpl='', clusters='5')
    configure_logging(snakemake)

    n = pypsa.Network(snakemake.input.network)

    focus_weights = snakemake.config.get('focus_weights', None)

    renewable_carriers = pd.Index([tech
                                   for tech in n.generators.carrier.unique()
                                   if tech in snakemake.config['renewable']])

    if snakemake.wildcards.clusters.endswith('m'):
        n_clusters = int(snakemake.wildcards.clusters[:-1])
        aggregate_carriers = snakemake.config["electricity"].get("conventional_carriers")
    elif snakemake.wildcards.clusters == 'all':
        n_clusters = len(n.buses)
        aggregate_carriers = None # All
    else:
        n_clusters = int(snakemake.wildcards.clusters)
        aggregate_carriers = None # All

    if n_clusters == len(n.buses):
        # Fast-path if no clustering is necessary
        busmap = n.buses.index.to_series()
        linemap = n.lines.index.to_series()
        clustering = pypsa.networkclustering.Clustering(n, busmap, linemap, linemap, pd.Series(dtype='O'))
    else:
        line_length_factor = snakemake.config['lines']['length_factor']
        Nyears = n.snapshot_weightings.objective.sum()/8760

        hvac_overhead_cost = (load_costs(snakemake.input.tech_costs, snakemake.config['costs'], snakemake.config['electricity'], Nyears)
                              .at['HVAC overhead', 'capital_cost'])

        def consense(x):
            v = x.iat[0]
            assert ((x == v).all() or x.isnull().all()), (
                "The `potential` configuration option must agree for all renewable carriers, for now!"
            )
            return v
        aggregation_strategies = snakemake.config["clustering"].get("aggregation_strategies", {})
        # translate str entries of aggregation_strategies to pd.Series functions:
        aggregation_strategies = {
            p: {k: getattr(pd.Series, v) for k,v in aggregation_strategies[p].items()}
            for p in aggregation_strategies.keys()
        }

        custom_busmap = snakemake.config["enable"].get("custom_busmap", False)
        if custom_busmap:
            custom_busmap = pd.read_csv(snakemake.input.custom_busmap, index_col=0, squeeze=True)
            custom_busmap.index = custom_busmap.index.astype(str)
            logger.info(f"Imported custom busmap from {snakemake.input.custom_busmap}")

        cluster_config = snakemake.config.get('clustering', {}).get('cluster_network', {})
        clustering = clustering_for_n_clusters(n, n_clusters, custom_busmap, aggregate_carriers,
                                               line_length_factor, aggregation_strategies,
                                               snakemake.config['solving']['solver']['name'],
                                               cluster_config.get("algorithm", "hac"),
                                               cluster_config.get("feature", "solar+onwind-time"),
                                               hvac_overhead_cost, focus_weights)

    update_p_nom_max(clustering.network)

    clustering.network.export_to_netcdf(snakemake.output.network)
    for attr in ('busmap', 'linemap'): #also available: linemap_positive, linemap_negative
        getattr(clustering, attr).to_csv(snakemake.output[attr])

    cluster_regions((clustering.busmap,), snakemake.input, snakemake.output)<|MERGE_RESOLUTION|>--- conflicted
+++ resolved
@@ -135,13 +135,8 @@
 
 from functools import reduce
 
-<<<<<<< HEAD
-from pypsa.networkclustering import (busmap_by_kmeans, busmap_by_spectral_clustering,
-                                     busmap_by_hac, busmap_by_greedy_modularity,
-                                     _make_consense, get_clustering_from_busmap)
-=======
-from pypsa.networkclustering import (busmap_by_kmeans, busmap_by_hac, get_clustering_from_busmap)
->>>>>>> cdd063d3
+from pypsa.networkclustering import (busmap_by_kmeans, busmap_by_hac,
+                                     busmap_by_greedy_modularity, get_clustering_from_busmap)
 
 import warnings
 warnings.filterwarnings(action='ignore', category=UserWarning)
