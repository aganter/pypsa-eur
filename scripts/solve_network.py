--- conflicted
+++ resolved
@@ -555,19 +555,7 @@
     if h2_retrofitted_i.empty or gas_pipes_i.empty:
         return
 
-<<<<<<< HEAD
-    vars_final_co2_stored = get_var(n, 'Store', 'e').loc[sns[-1], co2_stores]
-
-    lhs = linexpr((1, vars_final_co2_stored)).sum()
-
-    limit = n.config["sector"].get("co2_sequestration_potential", 200) * 1e6
-    for o in n.opts:
-        if not "seq" in o: continue
-        limit = float(o[o.find("seq")+3:])
-        break
-=======
     p_nom = n.model["Link-p_nom"]
->>>>>>> 98c4a1e0
 
     CH4_per_H2 = 1 / n.config["sector"]["H2_retrofit_capacity_per_CH4"]
     lhs = p_nom.loc[gas_pipes_i] + CH4_per_H2 * p_nom.loc[h2_retrofitted_i]
@@ -627,11 +615,7 @@
             add_EQ_constraints(n, o)
     add_battery_constraints(n)
     add_pipe_retrofit_constraint(n)
-<<<<<<< HEAD
-    add_co2_sequestration_limit(n, snapshots)
     add_energy_import_limit(n, snapshots)
-=======
->>>>>>> 98c4a1e0
 
 
 def solve_network(n, config, opts="", **kwargs):
@@ -649,22 +633,6 @@
     n.config = config
     n.opts = opts
 
-<<<<<<< HEAD
-    if cf_solving.get('skip_iterations', False):
-        network_lopf(n, solver_name=solver_name, solver_options=solver_options,
-                     transmission_losses=config["sector"]["electricity_grid_transmission_losses"],
-                     extra_functionality=extra_functionality,
-                     keep_shadowprices=keep_shadowprices, **kwargs)
-    else:
-        ilopf(n, solver_name=solver_name, solver_options=solver_options,
-              track_iterations=track_iterations,
-              min_iterations=min_iterations,
-              max_iterations=max_iterations,
-              transmission_losses=config["sector"]["electricity_grid_transmission_losses"],
-              extra_functionality=extra_functionality,
-              keep_shadowprices=keep_shadowprices,
-              **kwargs)
-=======
     skip_iterations = cf_solving.get("skip_iterations", False)
     if not n.lines.s_nom_extendable.any():
         skip_iterations = True
@@ -674,6 +642,7 @@
         status, condition = n.optimize(
             solver_name=solver_name,
             extra_functionality=extra_functionality,
+            transmission_losses=config["sector"]["electricity_grid_transmission_losses"],
             **solver_options,
             **kwargs,
         )
@@ -684,6 +653,7 @@
             min_iterations=min_iterations,
             max_iterations=max_iterations,
             extra_functionality=extra_functionality,
+            transmission_losses=config["sector"]["electricity_grid_transmission_losses"],
             **solver_options,
             **kwargs,
         )
@@ -695,7 +665,6 @@
     if "infeasible" in condition:
         raise RuntimeError("Solving status 'infeasible'")
 
->>>>>>> 98c4a1e0
     return n
 
 
@@ -719,28 +688,11 @@
             snakemake.config, snakemake.wildcards.sector_opts
         )
 
-<<<<<<< HEAD
-    logging.basicConfig(filename=snakemake.log.python,
-                        level=snakemake.config['logging_level'])
-
-    update_config_with_sector_opts(snakemake.config, snakemake.wildcards.sector_opts)
-
-    tmpdir = snakemake.config['solving'].get('tmpdir')
-    if tmpdir is not None:
-        from pathlib import Path
-        Path(tmpdir).mkdir(parents=True, exist_ok=True)
-    opts = snakemake.wildcards.sector_opts.split('-')
-    solve_opts = snakemake.config['solving']['options']
-
-    fn = getattr(snakemake.log, 'memory', None)
-    with memory_logger(filename=fn, interval=30.) as mem:
-=======
     opts = snakemake.wildcards.opts
     if "sector_opts" in snakemake.wildcards.keys():
         opts += "-" + snakemake.wildcards.sector_opts
     opts = [o for o in opts.split("-") if o != ""]
     solve_opts = snakemake.config["solving"]["options"]
->>>>>>> 98c4a1e0
 
     np.random.seed(solve_opts.get("seed", 123))
 
